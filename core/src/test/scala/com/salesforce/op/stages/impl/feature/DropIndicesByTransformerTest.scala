--- conflicted
+++ resolved
@@ -116,16 +116,8 @@
 }
 
 object DropIndicesByTransformerTest {
-<<<<<<< HEAD
-  private class MatchFn extends Function1[OpVectorColumnMetadata, Boolean] with Serializable {
-    def apply(x: OpVectorColumnMetadata): Boolean = x.isNullIndicator
-  }
-
-  def matchFn: OpVectorColumnMetadata => Boolean = new MatchFn
-=======
 
   class MatchFn extends Function1[OpVectorColumnMetadata, Boolean] with Serializable {
     def apply(m: OpVectorColumnMetadata): Boolean = m.isNullIndicator
   }
->>>>>>> e1bab3b9
 }