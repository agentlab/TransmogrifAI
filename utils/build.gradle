<<<<<<< HEAD
dependencies {

    // Avro
    implementation("org.apache.avro:avro:$avroVersion") { exclude group: 'org.mortbay.jetty', module: 'servlet-api' }
    testImplementation("org.apache.avro:avro:$avroVersion") { exclude group: 'org.mortbay.jetty', module: 'servlet-api' }
    implementation("org.apache.avro:avro-mapred:$avroVersion") { exclude group: 'org.mortbay.jetty', module: 'servlet-api' }
    testImplementation("org.apache.avro:avro-mapred:$avroVersion") { exclude group: 'org.mortbay.jetty', module: 'servlet-api' }

    implementation('com.thoughtworks.paranamer:paranamer') {
        version {
            strictly '2.8'
            because "https://issues.apache.org/jira/browse/SPARK-22128"
        }
    }

    implementation "com.chuusai:shapeless_%%:2.3.10"

    // Spark Avro
    api "org.apache.spark:spark-avro_%%:$sparkVersion"

    // Jackson Yaml
    api "com.fasterxml.jackson.dataformat:jackson-dataformat-yaml:$jacksonVersion"
    implementation "com.fasterxml.jackson.module:jackson-module-scala_%%:$jacksonVersion"

    // Algebird
    api("com.twitter:algebird-core_%%:$algebirdVersion")

    // Twitter Chill
    api ("com.twitter:chill-avro_%%:$chillVersion") { exclude group: "org.apache.avro", module: "avro" }
    api "com.twitter:chill-algebird_%%:$chillVersion"

    // Lucene - (geo location)
    api "org.apache.lucene:lucene-spatial3d:$luceneVersion"

    // Enumeratum
    api "com.beachape:enumeratum_%%:$enumeratumVersion"

    // Joda time
    api "joda-time:joda-time:$jodaTimeVersion"
=======
plugins {
  id 'library-common-conventions'
  id 'avro-generation-conventions'
}
>>>>>>> 16864fb2

dependencies {
  api libs.jackson.dataformat.yaml
  implementation libs.jackson.scala
  implementation libs.paranamer
  provided(libs.bundles.avro) { exclude group: 'org.mortbay.jetty', module: 'servlet-api' }
  api libs.algebird
  api(libs.chill.avro) { exclude group: "org.apache.avro", module: "avro" }
  api libs.spark.avro
  api libs.chill.algebird
  api libs.lucene.spacial3d
  api libs.enumeratum
  api libs.jodaTime

  compileOnly libs.scalatest
  compileOnly libs.scalacheck
}<|MERGE_RESOLUTION|>--- conflicted
+++ resolved
@@ -1,49 +1,7 @@
-<<<<<<< HEAD
-dependencies {
-
-    // Avro
-    implementation("org.apache.avro:avro:$avroVersion") { exclude group: 'org.mortbay.jetty', module: 'servlet-api' }
-    testImplementation("org.apache.avro:avro:$avroVersion") { exclude group: 'org.mortbay.jetty', module: 'servlet-api' }
-    implementation("org.apache.avro:avro-mapred:$avroVersion") { exclude group: 'org.mortbay.jetty', module: 'servlet-api' }
-    testImplementation("org.apache.avro:avro-mapred:$avroVersion") { exclude group: 'org.mortbay.jetty', module: 'servlet-api' }
-
-    implementation('com.thoughtworks.paranamer:paranamer') {
-        version {
-            strictly '2.8'
-            because "https://issues.apache.org/jira/browse/SPARK-22128"
-        }
-    }
-
-    implementation "com.chuusai:shapeless_%%:2.3.10"
-
-    // Spark Avro
-    api "org.apache.spark:spark-avro_%%:$sparkVersion"
-
-    // Jackson Yaml
-    api "com.fasterxml.jackson.dataformat:jackson-dataformat-yaml:$jacksonVersion"
-    implementation "com.fasterxml.jackson.module:jackson-module-scala_%%:$jacksonVersion"
-
-    // Algebird
-    api("com.twitter:algebird-core_%%:$algebirdVersion")
-
-    // Twitter Chill
-    api ("com.twitter:chill-avro_%%:$chillVersion") { exclude group: "org.apache.avro", module: "avro" }
-    api "com.twitter:chill-algebird_%%:$chillVersion"
-
-    // Lucene - (geo location)
-    api "org.apache.lucene:lucene-spatial3d:$luceneVersion"
-
-    // Enumeratum
-    api "com.beachape:enumeratum_%%:$enumeratumVersion"
-
-    // Joda time
-    api "joda-time:joda-time:$jodaTimeVersion"
-=======
 plugins {
   id 'library-common-conventions'
   id 'avro-generation-conventions'
 }
->>>>>>> 16864fb2
 
 dependencies {
   api libs.jackson.dataformat.yaml
