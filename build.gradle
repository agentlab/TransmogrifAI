--- conflicted
+++ resolved
@@ -64,12 +64,7 @@
         scalaGraphVersion = '1.12.5'
         scalafmtVersion = '1.5.1'
         hadoopVersion = 'hadoop2'
-<<<<<<< HEAD
-        scalajCollVersion = '0.1.2'
         json4sVersion = '3.5.3' // matches Spark dependency version
-=======
-        json4sVersion = '3.2.11' // matches Spark dependency version
->>>>>>> 9fd93293
         jodaTimeVersion = '2.9.4'
         jodaConvertVersion = '1.8.1'
         algebirdVersion = '0.13.4'
