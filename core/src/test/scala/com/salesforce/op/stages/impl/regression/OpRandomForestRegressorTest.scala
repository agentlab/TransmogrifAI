/*
 * Copyright (c) 2017, Salesforce.com, Inc.
 * All rights reserved.
 *
 * Redistribution and use in source and binary forms, with or without
 * modification, are permitted provided that the following conditions are met:
 *
 * * Redistributions of source code must retain the above copyright notice, this
 *   list of conditions and the following disclaimer.
 *
 * * Redistributions in binary form must reproduce the above copyright notice,
 *   this list of conditions and the following disclaimer in the documentation
 *   and/or other materials provided with the distribution.
 *
 * * Neither the name of the copyright holder nor the names of its
 *   contributors may be used to endorse or promote products derived from
 *   this software without specific prior written permission.
 *
 * THIS SOFTWARE IS PROVIDED BY THE COPYRIGHT HOLDERS AND CONTRIBUTORS "AS IS"
 * AND ANY EXPRESS OR IMPLIED WARRANTIES, INCLUDING, BUT NOT LIMITED TO, THE
 * IMPLIED WARRANTIES OF MERCHANTABILITY AND FITNESS FOR A PARTICULAR PURPOSE ARE
 * DISCLAIMED. IN NO EVENT SHALL THE COPYRIGHT HOLDER OR CONTRIBUTORS BE LIABLE
 * FOR ANY DIRECT, INDIRECT, INCIDENTAL, SPECIAL, EXEMPLARY, OR CONSEQUENTIAL
 * DAMAGES (INCLUDING, BUT NOT LIMITED TO, PROCUREMENT OF SUBSTITUTE GOODS OR
 * SERVICES; LOSS OF USE, DATA, OR PROFITS; OR BUSINESS INTERRUPTION) HOWEVER
 * CAUSED AND ON ANY THEORY OF LIABILITY, WHETHER IN CONTRACT, STRICT LIABILITY,
 * OR TORT (INCLUDING NEGLIGENCE OR OTHERWISE) ARISING IN ANY WAY OUT OF THE USE
 * OF THIS SOFTWARE, EVEN IF ADVISED OF THE POSSIBILITY OF SUCH DAMAGE.
 */

package com.salesforce.op.stages.impl.regression

import com.salesforce.op.features.types._
import com.salesforce.op.stages.impl.PredictionEquality
import com.salesforce.op.stages.sparkwrappers.specific.{OpPredictorWrapper, OpPredictorWrapperModel}
import com.salesforce.op.test._
import org.apache.spark.ml.linalg.Vectors
import org.apache.spark.ml.regression.{RandomForestRegressionModel, RandomForestRegressor}
import org.junit.runner.RunWith
import org.scalatest.junit.JUnitRunner

@RunWith(classOf[JUnitRunner])
class OpRandomForestRegressorTest extends OpEstimatorSpec[Prediction,
  OpPredictorWrapperModel[RandomForestRegressionModel],
  OpPredictorWrapper[RandomForestRegressor, RandomForestRegressionModel]] with PredictionEquality {

  override def specName: String = Spec[OpRandomForestRegressor]

  val (inputData, rawLabel, features) = TestFeatureBuilder(
    Seq[(RealNN, OPVector)](
      (10.0.toRealNN, Vectors.dense(1.0, 4.3, 1.3).toOPVector),
      (20.0.toRealNN, Vectors.dense(2.0, 0.3, 0.1).toOPVector),
      (30.0.toRealNN, Vectors.dense(3.0, 3.9, 4.3).toOPVector),
      (40.0.toRealNN, Vectors.dense(4.0, 1.3, 0.9).toOPVector),
      (50.0.toRealNN, Vectors.dense(5.0, 4.7, 1.3).toOPVector),
      (1000.0.toRealNN, Vectors.dense(5.0, 9.7, 2.3).toOPVector),
      (900.0.toRealNN, Vectors.dense(7.0, 9.7, 1.3).toOPVector),
      (5000.0.toRealNN, Vectors.dense(10.0, 9.7, 2.3).toOPVector),
      (50.0.toRealNN, Vectors.dense(4.0, 4.7, 1.3).toOPVector)
    )
  )
  val label = rawLabel.copy(isResponse = true)
<<<<<<< HEAD
  val estimator = new OpRandomForestRegressor().setInput(label, features).setSeed(42L)

  val expectedResult = Seq(
    Prediction(21.5),
    Prediction(25.0),
    Prediction(28.5),
    Prediction(35.5),
    Prediction(45.5)
=======
  val estimator = new OpRandomForestRegressor()
    .setInput(label, features)
    .setNumTrees(10)

  val expectedResult = Seq(
    Prediction(26.3333),
    Prediction(25.0),
    Prediction(34.0),
    Prediction(36.3333),
    Prediction(47.3333),
    Prediction(1291.6666),
    Prediction(1279.0),
    Prediction(2906.6666),
    Prediction(45.3333)
>>>>>>> 975eb2f2
  )

  it should "allow the user to set the desired spark parameters" in {
    estimator
      .setMaxDepth(7)
      .setMaxBins(3)
      .setMinInstancesPerNode(2)
      .setMinInfoGain(0.1)
      .setSeed(42L)
    estimator.fit(inputData)

    estimator.predictor.getMaxDepth shouldBe 7
    estimator.predictor.getMaxBins shouldBe 3
    estimator.predictor.getMinInstancesPerNode shouldBe 2
    estimator.predictor.getMinInfoGain shouldBe 0.1
    estimator.predictor.getSeed shouldBe 42L

  }
}<|MERGE_RESOLUTION|>--- conflicted
+++ resolved
@@ -60,19 +60,10 @@
     )
   )
   val label = rawLabel.copy(isResponse = true)
-<<<<<<< HEAD
-  val estimator = new OpRandomForestRegressor().setInput(label, features).setSeed(42L)
-
-  val expectedResult = Seq(
-    Prediction(21.5),
-    Prediction(25.0),
-    Prediction(28.5),
-    Prediction(35.5),
-    Prediction(45.5)
-=======
   val estimator = new OpRandomForestRegressor()
     .setInput(label, features)
     .setNumTrees(10)
+    .setSeed(42L)
 
   val expectedResult = Seq(
     Prediction(26.3333),
@@ -84,7 +75,6 @@
     Prediction(1279.0),
     Prediction(2906.6666),
     Prediction(45.3333)
->>>>>>> 975eb2f2
   )
 
   it should "allow the user to set the desired spark parameters" in {
