/*
 * Copyright (c) 2017, Salesforce.com, Inc.
 * All rights reserved.
 *
 * Redistribution and use in source and binary forms, with or without
 * modification, are permitted provided that the following conditions are met:
 *
 * * Redistributions of source code must retain the above copyright notice, this
 *   list of conditions and the following disclaimer.
 *
 * * Redistributions in binary form must reproduce the above copyright notice,
 *   this list of conditions and the following disclaimer in the documentation
 *   and/or other materials provided with the distribution.
 *
 * * Neither the name of the copyright holder nor the names of its
 *   contributors may be used to endorse or promote products derived from
 *   this software without specific prior written permission.
 *
 * THIS SOFTWARE IS PROVIDED BY THE COPYRIGHT HOLDERS AND CONTRIBUTORS "AS IS"
 * AND ANY EXPRESS OR IMPLIED WARRANTIES, INCLUDING, BUT NOT LIMITED TO, THE
 * IMPLIED WARRANTIES OF MERCHANTABILITY AND FITNESS FOR A PARTICULAR PURPOSE ARE
 * DISCLAIMED. IN NO EVENT SHALL THE COPYRIGHT HOLDER OR CONTRIBUTORS BE LIABLE
 * FOR ANY DIRECT, INDIRECT, INCIDENTAL, SPECIAL, EXEMPLARY, OR CONSEQUENTIAL
 * DAMAGES (INCLUDING, BUT NOT LIMITED TO, PROCUREMENT OF SUBSTITUTE GOODS OR
 * SERVICES; LOSS OF USE, DATA, OR PROFITS; OR BUSINESS INTERRUPTION) HOWEVER
 * CAUSED AND ON ANY THEORY OF LIABILITY, WHETHER IN CONTRACT, STRICT LIABILITY,
 * OR TORT (INCLUDING NEGLIGENCE OR OTHERWISE) ARISING IN ANY WAY OUT OF THE USE
 * OF THIS SOFTWARE, EVEN IF ADVISED OF THE POSSIBILITY OF SUCH DAMAGE.
 */

package com.salesforce.op.stages.impl.feature

import com.salesforce.op.UID
import com.salesforce.op.features.types._
import com.salesforce.op.stages.base.unary.UnaryTransformer

import scala.reflect.runtime.universe.TypeTag

/**
 * Transformer that converts input feature of type I into doolean feature using a user specified function that
 * maps object type I to a Boolean
 *
 * @param uid     uid for instance
 * @param matchFn A function that allows the user to pass in a function that maps object I to a Boolean.
 * @tparam I Object type to be mapped to a double (doolean).
 */
class ToOccurTransformer[I <: FeatureType]
(
  uid: String = UID[ToOccurTransformer[I]],
  val matchFn: I => Boolean = new ToOccurTransformer.DefaultMatches[I]
)(implicit tti: TypeTag[I])
  extends UnaryTransformer[I, RealNN](operationName = "toOccur", uid = uid) {

  private val (yes, no) = (RealNN(1.0), RealNN(0.0))

  def transformFn: I => RealNN = (value: I) => if (matchFn(value)) yes else no

}


object ToOccurTransformer {
<<<<<<< HEAD
  private class DefaultMatches[T <: FeatureType] extends Function1[T, Boolean] with Serializable {
=======

  class DefaultMatches[T <: FeatureType] extends Function1[T, Boolean] with Serializable {
>>>>>>> e1bab3b9
    def apply(t: T): Boolean = t match {
      case num: OPNumeric[_] if num.nonEmpty => num.toDouble.get > 0.0
      case text: Text if text.nonEmpty => text.value.get.length > 0
      case collection: OPCollection => collection.nonEmpty
      case _ => false
    }
  }

  def defaultMatches[T <: FeatureType]: T => Boolean = new DefaultMatches[T]
}<|MERGE_RESOLUTION|>--- conflicted
+++ resolved
@@ -59,12 +59,7 @@
 
 
 object ToOccurTransformer {
-<<<<<<< HEAD
-  private class DefaultMatches[T <: FeatureType] extends Function1[T, Boolean] with Serializable {
-=======
-
   class DefaultMatches[T <: FeatureType] extends Function1[T, Boolean] with Serializable {
->>>>>>> e1bab3b9
     def apply(t: T): Boolean = t match {
       case num: OPNumeric[_] if num.nonEmpty => num.toDouble.get > 0.0
       case text: Text if text.nonEmpty => text.value.get.length > 0
