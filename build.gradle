plugins {
<<<<<<< HEAD
    id 'org.scoverage' version '8.0.3'
    id 'org.cadixdev.licenser' version '0.6.1'
    id 'com.github.jk1.dependency-license-report' version '2.5'
    id 'com.github.johnrengelman.shadow' version '7.1.2'
}

allprojects {
    repositories {
        mavenLocal()
        mavenCentral()
        gradlePluginPortal()
    }
}

apply from: 'gradle/version-properties.gradle'

def allProjs = allprojects - project(':templates').subprojects
def subProjs = subprojects - project(':templates').subprojects

// distribute to all projects
ext.subProjs = subProjs

configure(allProjs) {
    apply plugin: 'application'
    apply plugin: 'java-library'
    apply plugin: 'scala'
    // apply plugin: 'findbugs'
    apply plugin: 'org.scoverage'
    apply plugin: "com.github.alisiikh.scalastyle"
    apply plugin: 'maven-publish'
    apply plugin: 'signing'
    apply plugin: 'project-report'
    apply plugin: 'com.commercehub.gradle.plugin.avro'
    apply plugin: 'org.cadixdev.licenser'
    apply plugin: 'com.github.jk1.dependency-license-report'
    apply plugin: 'com.github.johnrengelman.shadow'
    apply plugin: 'com.adtran.scala-multiversion-plugin'

    sourceCompatibility = JavaVersion.VERSION_11
    targetCompatibility = JavaVersion.VERSION_11

    // The main class for the application plugin and is currently unused. Setting a dummy one.
    application {
        mainClass.set("please.set.main.class.in.build.gradle")
    }

    ext {
        scalaTestVersion = '3.0.9'
        scalaCheckVersion = '1.17.0'
        junitVersion = '4.13.2'
        avroVersion = '1.11.1'
        sparkVersion = '3.4.2'
        scalaGraphVersion = '1.13.1'
        scalafmtVersion = '1.5.1'
        hadoopVersion = 'hadoop2'
        json4sVersion = '3.7.0-M11' // matches Spark dependency version
        jodaTimeVersion = '2.12.5'
        algebirdVersion = '0.13.10'
        jacksonVersion = '2.14.2'
        luceneVersion = '7.3.0'
        enumeratumVersion = '1.4.18'
        scoptVersion = '3.7.1'
        googleLibPhoneNumberVersion = '8.12.0'
        chillVersion = '0.9.3'
        reflectionsVersion = '0.10.2'
        collectionsVersion = '3.2.2'
        optimaizeLangDetectorVersion = '0.0.1'
        tikaVersion = '2.4.1'
        sparkTestingBaseVersion = '3.4.2_1.5.2'
        sourceCodeVersion = '0.3.0'
        commonsValidatorVersion = '1.7'
        commonsIOVersion = '2.13.0'
        scoveragePluginVersion = '2.0.8'
        xgboostVersion = '1.5.2'
        akkaSlf4jVersion = '2.5.23'
        mleapVersion = '0.23.0'
        memoryFilesystemVersion = '2.1.0'
    }

    configurations {
        scalaLibrary
        scalaCompiler
    }

    dependencies {
        scalaLibrary "org.scala-lang:scala-library:$scalaVersion"
        scalaCompiler "org.scala-lang:scala-compiler:$scalaVersion"
        implementation "org.scala-lang:scala-library:$scalaVersion"

        // Spark
        compileOnly "org.apache.spark:spark-core_%%:$sparkVersion"
        testImplementation "org.apache.spark:spark-core_%%:$sparkVersion"
        compileOnly "org.apache.spark:spark-mllib_%%:$sparkVersion"
        testImplementation "org.apache.spark:spark-mllib_%%:$sparkVersion"
        compileOnly "org.apache.spark:spark-sql_%%:$sparkVersion"
        testImplementation "org.apache.spark:spark-sql_%%:$sparkVersion"

        // Test
        compileOnly "org.scalatest:scalatest_%%:$scalaTestVersion"
        testImplementation "org.scalatest:scalatest_%%:$scalaTestVersion"
        compileOnly "org.scalacheck:scalacheck_%%:$scalaCheckVersion"
        testImplementation "org.scalacheck:scalacheck_%%:$scalaCheckVersion"
        testImplementation ("com.holdenkarau:spark-testing-base_%%:$sparkTestingBaseVersion") { transitive = false }
        testImplementation "junit:junit:$junitVersion"
    }
    
    configurations.all {
        resolutionStrategy.eachDependency { DependencyResolveDetails details ->
            if (details.requested.group == 'ml.dmlc') {
                details.useVersion "$xgboostVersion"
            }
        }
    }

    configurations.all {
        resolutionStrategy {
            force "commons-collections:commons-collections:$collectionsVersion",
                    "org.scala-lang:scala-library:$scalaVersion",
                    "org.scala-lang:scala-reflect:$scalaVersion"
        }
    }
    configurations.zinc {
        resolutionStrategy.eachDependency { DependencyResolveDetails details ->
            if (details.requested.group == 'org.scala-lang') {
                details.useVersion '2.13.11'
            }
        }
    }

    tasks.withType(ScalaCompile) {
        configure(scalaCompileOptions.forkOptions) {
            memoryMaximumSize = '1g'
            jvmArgs = ['-XX:MaxMetaspaceSize=256m']
        }
        scalaCompileOptions.additionalParameters = [
                "-Yrangepos", "-feature",
                "-language:implicitConversions", "-language:existentials", "-language:postfixOps",
                "-opt:l:inline", "-opt-inline-from:**"
        ]
    }
    [compileJava, compileTestJava]*.options.collect { options -> options.encoding = 'UTF-8' }

    jar {
        manifest.attributes "Main-Class": "$mainClassName"
        archiveBaseName = "$rootProject.name"
    }
    if (System.getenv("CI") != 'true') {
        jar.dependsOn(createVersionProperties)
    }

    scalastyle {
        scalaVersion = '%%'
        scalastyleVersion = '1.5.1'
        config = file("$rootProject.rootDir/gradle/scalastyle-config.xml")
    }

    if (System.getenv("CI") != 'true') {
        compileScala.dependsOn(scalastyleCheck)
    }

    avro {
        createSetters = true
        fieldVisibility = "PUBLIC_DEPRECATED"
        outputCharacterEncoding = "UTF-8"
        stringType = "String"
    }

    sourceSets {
        main {
            java {
                srcDir 'build/generated-main-avro-java'
            }
        }
        scoverage {
            runtimeClasspath += sourceSets.main.output
            compileClasspath += sourceSets.main.output
        }
        testScoverage {
            runtimeClasspath += sourceSets.main.output + sourceSets.test.output
            compileClasspath += sourceSets.main.output + sourceSets.test.output
        }
    }

    license {
        header = rootProject.file('LICENSE')
        ignoreFailures = true
        include '**/*.java', '**/*.scala'
        exclude '**/org/apache/spark/ml/SparkDefaultParamsReadWrite.scala',
                '**/com/salesforce/op/test/TestSparkContext.scala',
                '**/com/salesforce/op/test/TempDirectoryTest.scala',
                '**/com/salesforce/op/stages/impl/tuning/OpCrossValidation.scala',
                '**/com/salesforce/op/stages/impl/tuning/OpTrainValidationSplit.scala',
                '**/com/salesforce/op/test/*.java',
                '**/com/fasterxml/jackson/module/scala/**',
                '**/com/salesforce/op/utils/stats/StreamingHistogram.java',
                '**/com/salesforce/app/schema/PassengerDataAll.java',
                '**/templates/**', '**/resources/**'
    }
    scoverage {
        coverageOutputCobertura = false
        scoverageVersion = scoveragePluginVersion
    }

    licenseReport {
        renderers = [new CsvReportRenderer(), new InventoryHtmlReportRenderer()]
    }

    shadowJar {
        zip64 = true
        exclude 'META-INF/**'
        archiveBaseName = jar.baseName

        // Concatenate modularized mleap metadata
        // https://github.com/combust/mleap/issues/656
        append 'reference.conf'
    }
    shadowJar.dependsOn(createVersionProperties)

    /* findbugs {
        toolVersion = '3.0.1'
        sourceSets = [sourceSets.main]
        ignoreFailures = true
        reportsDir = file("$project.buildDir/reports/findbugs")
        effort = 'max'
        reportLevel = 'low'
        includeFilter = file("$rootProject.projectDir/gradle/findbugs-include.xml")
        excludeFilter = file("$rootProject.projectDir/gradle/findbugs-exclude.xml")
    } */

    task runMain(type: JavaExec) {
        description 'Run a main class, i.e.: runMain -Dmain=MyMainClass -Dargs="arg1 arg2 arg3"'
        mainClass = System.getProperty("main")
        classpath = sourceSets.main.runtimeClasspath
        systemProperties = System.getProperties()
        args = System.getProperty("args", "") == "" ? new LinkedList<String>() : Arrays.asList(System.getProperty("args").split(" "))
    }

    task repl(type: JavaExec) {
        description 'Start Scala repl.'
        mainClass = "scala.tools.nsc.MainGenericRunner"
        classpath = sourceSets.main.runtimeClasspath + configurations.scalaCompiler
        standardInput System.in
        args '-usejavacp'
    }

    task classpath {
        doLast {
            description 'Print project classpath.'
            println sourceSets.main.runtimeClasspath.asPath
        }
    }

    if (System.getenv("TEST_FILES") != null) {
        testScoverage.setIncludes(Arrays.asList(System.getenv("TEST_FILES").split('\n')))
    }

    afterEvaluate {
        compileScoverageJava.enabled = false
        tasks.withType(com.github.alisiikh.scalastyle.ScalastyleCheckTask) {
            if(it.name.contains("Scoverage")) {
                it.enabled = false
            }
        }
        tasks.withType(GenerateModuleMetadata) {
            enabled = false
        }
    }
=======
    id 'scala-common-conventions'
>>>>>>> 16864fb2
}

wrapper {
    gradleVersion = '8.7'
    distributionType = Wrapper.DistributionType.BIN
    distributionSha256Sum = '544c35d6bd849ae8a5ed0bcea39ba677dc40f49df7d1835561582da2009b961d'
}

def subProjs = subprojects - project(':templates').subprojects

tasks.register('allScaladoc', ScalaDoc) {
    group 'Documentation'
    description 'Generates Scaladoc for the main source code of all subprojects.'
    title 'TransmogrifAI'
    source subProjs.collect { it.sourceSets.main.allJava + it.sourceSets.main.allScala }
    classpath = files(subProjs.collect { it.sourceSets.main.compileClasspath })
    destinationDir = file("build/scaladoc")
}

// run by Heroku to build docs
tasks.register('stage') {
    dependsOn ':allScaladoc'
}<|MERGE_RESOLUTION|>--- conflicted
+++ resolved
@@ -1,275 +1,5 @@
 plugins {
-<<<<<<< HEAD
-    id 'org.scoverage' version '8.0.3'
-    id 'org.cadixdev.licenser' version '0.6.1'
-    id 'com.github.jk1.dependency-license-report' version '2.5'
-    id 'com.github.johnrengelman.shadow' version '7.1.2'
-}
-
-allprojects {
-    repositories {
-        mavenLocal()
-        mavenCentral()
-        gradlePluginPortal()
-    }
-}
-
-apply from: 'gradle/version-properties.gradle'
-
-def allProjs = allprojects - project(':templates').subprojects
-def subProjs = subprojects - project(':templates').subprojects
-
-// distribute to all projects
-ext.subProjs = subProjs
-
-configure(allProjs) {
-    apply plugin: 'application'
-    apply plugin: 'java-library'
-    apply plugin: 'scala'
-    // apply plugin: 'findbugs'
-    apply plugin: 'org.scoverage'
-    apply plugin: "com.github.alisiikh.scalastyle"
-    apply plugin: 'maven-publish'
-    apply plugin: 'signing'
-    apply plugin: 'project-report'
-    apply plugin: 'com.commercehub.gradle.plugin.avro'
-    apply plugin: 'org.cadixdev.licenser'
-    apply plugin: 'com.github.jk1.dependency-license-report'
-    apply plugin: 'com.github.johnrengelman.shadow'
-    apply plugin: 'com.adtran.scala-multiversion-plugin'
-
-    sourceCompatibility = JavaVersion.VERSION_11
-    targetCompatibility = JavaVersion.VERSION_11
-
-    // The main class for the application plugin and is currently unused. Setting a dummy one.
-    application {
-        mainClass.set("please.set.main.class.in.build.gradle")
-    }
-
-    ext {
-        scalaTestVersion = '3.0.9'
-        scalaCheckVersion = '1.17.0'
-        junitVersion = '4.13.2'
-        avroVersion = '1.11.1'
-        sparkVersion = '3.4.2'
-        scalaGraphVersion = '1.13.1'
-        scalafmtVersion = '1.5.1'
-        hadoopVersion = 'hadoop2'
-        json4sVersion = '3.7.0-M11' // matches Spark dependency version
-        jodaTimeVersion = '2.12.5'
-        algebirdVersion = '0.13.10'
-        jacksonVersion = '2.14.2'
-        luceneVersion = '7.3.0'
-        enumeratumVersion = '1.4.18'
-        scoptVersion = '3.7.1'
-        googleLibPhoneNumberVersion = '8.12.0'
-        chillVersion = '0.9.3'
-        reflectionsVersion = '0.10.2'
-        collectionsVersion = '3.2.2'
-        optimaizeLangDetectorVersion = '0.0.1'
-        tikaVersion = '2.4.1'
-        sparkTestingBaseVersion = '3.4.2_1.5.2'
-        sourceCodeVersion = '0.3.0'
-        commonsValidatorVersion = '1.7'
-        commonsIOVersion = '2.13.0'
-        scoveragePluginVersion = '2.0.8'
-        xgboostVersion = '1.5.2'
-        akkaSlf4jVersion = '2.5.23'
-        mleapVersion = '0.23.0'
-        memoryFilesystemVersion = '2.1.0'
-    }
-
-    configurations {
-        scalaLibrary
-        scalaCompiler
-    }
-
-    dependencies {
-        scalaLibrary "org.scala-lang:scala-library:$scalaVersion"
-        scalaCompiler "org.scala-lang:scala-compiler:$scalaVersion"
-        implementation "org.scala-lang:scala-library:$scalaVersion"
-
-        // Spark
-        compileOnly "org.apache.spark:spark-core_%%:$sparkVersion"
-        testImplementation "org.apache.spark:spark-core_%%:$sparkVersion"
-        compileOnly "org.apache.spark:spark-mllib_%%:$sparkVersion"
-        testImplementation "org.apache.spark:spark-mllib_%%:$sparkVersion"
-        compileOnly "org.apache.spark:spark-sql_%%:$sparkVersion"
-        testImplementation "org.apache.spark:spark-sql_%%:$sparkVersion"
-
-        // Test
-        compileOnly "org.scalatest:scalatest_%%:$scalaTestVersion"
-        testImplementation "org.scalatest:scalatest_%%:$scalaTestVersion"
-        compileOnly "org.scalacheck:scalacheck_%%:$scalaCheckVersion"
-        testImplementation "org.scalacheck:scalacheck_%%:$scalaCheckVersion"
-        testImplementation ("com.holdenkarau:spark-testing-base_%%:$sparkTestingBaseVersion") { transitive = false }
-        testImplementation "junit:junit:$junitVersion"
-    }
-    
-    configurations.all {
-        resolutionStrategy.eachDependency { DependencyResolveDetails details ->
-            if (details.requested.group == 'ml.dmlc') {
-                details.useVersion "$xgboostVersion"
-            }
-        }
-    }
-
-    configurations.all {
-        resolutionStrategy {
-            force "commons-collections:commons-collections:$collectionsVersion",
-                    "org.scala-lang:scala-library:$scalaVersion",
-                    "org.scala-lang:scala-reflect:$scalaVersion"
-        }
-    }
-    configurations.zinc {
-        resolutionStrategy.eachDependency { DependencyResolveDetails details ->
-            if (details.requested.group == 'org.scala-lang') {
-                details.useVersion '2.13.11'
-            }
-        }
-    }
-
-    tasks.withType(ScalaCompile) {
-        configure(scalaCompileOptions.forkOptions) {
-            memoryMaximumSize = '1g'
-            jvmArgs = ['-XX:MaxMetaspaceSize=256m']
-        }
-        scalaCompileOptions.additionalParameters = [
-                "-Yrangepos", "-feature",
-                "-language:implicitConversions", "-language:existentials", "-language:postfixOps",
-                "-opt:l:inline", "-opt-inline-from:**"
-        ]
-    }
-    [compileJava, compileTestJava]*.options.collect { options -> options.encoding = 'UTF-8' }
-
-    jar {
-        manifest.attributes "Main-Class": "$mainClassName"
-        archiveBaseName = "$rootProject.name"
-    }
-    if (System.getenv("CI") != 'true') {
-        jar.dependsOn(createVersionProperties)
-    }
-
-    scalastyle {
-        scalaVersion = '%%'
-        scalastyleVersion = '1.5.1'
-        config = file("$rootProject.rootDir/gradle/scalastyle-config.xml")
-    }
-
-    if (System.getenv("CI") != 'true') {
-        compileScala.dependsOn(scalastyleCheck)
-    }
-
-    avro {
-        createSetters = true
-        fieldVisibility = "PUBLIC_DEPRECATED"
-        outputCharacterEncoding = "UTF-8"
-        stringType = "String"
-    }
-
-    sourceSets {
-        main {
-            java {
-                srcDir 'build/generated-main-avro-java'
-            }
-        }
-        scoverage {
-            runtimeClasspath += sourceSets.main.output
-            compileClasspath += sourceSets.main.output
-        }
-        testScoverage {
-            runtimeClasspath += sourceSets.main.output + sourceSets.test.output
-            compileClasspath += sourceSets.main.output + sourceSets.test.output
-        }
-    }
-
-    license {
-        header = rootProject.file('LICENSE')
-        ignoreFailures = true
-        include '**/*.java', '**/*.scala'
-        exclude '**/org/apache/spark/ml/SparkDefaultParamsReadWrite.scala',
-                '**/com/salesforce/op/test/TestSparkContext.scala',
-                '**/com/salesforce/op/test/TempDirectoryTest.scala',
-                '**/com/salesforce/op/stages/impl/tuning/OpCrossValidation.scala',
-                '**/com/salesforce/op/stages/impl/tuning/OpTrainValidationSplit.scala',
-                '**/com/salesforce/op/test/*.java',
-                '**/com/fasterxml/jackson/module/scala/**',
-                '**/com/salesforce/op/utils/stats/StreamingHistogram.java',
-                '**/com/salesforce/app/schema/PassengerDataAll.java',
-                '**/templates/**', '**/resources/**'
-    }
-    scoverage {
-        coverageOutputCobertura = false
-        scoverageVersion = scoveragePluginVersion
-    }
-
-    licenseReport {
-        renderers = [new CsvReportRenderer(), new InventoryHtmlReportRenderer()]
-    }
-
-    shadowJar {
-        zip64 = true
-        exclude 'META-INF/**'
-        archiveBaseName = jar.baseName
-
-        // Concatenate modularized mleap metadata
-        // https://github.com/combust/mleap/issues/656
-        append 'reference.conf'
-    }
-    shadowJar.dependsOn(createVersionProperties)
-
-    /* findbugs {
-        toolVersion = '3.0.1'
-        sourceSets = [sourceSets.main]
-        ignoreFailures = true
-        reportsDir = file("$project.buildDir/reports/findbugs")
-        effort = 'max'
-        reportLevel = 'low'
-        includeFilter = file("$rootProject.projectDir/gradle/findbugs-include.xml")
-        excludeFilter = file("$rootProject.projectDir/gradle/findbugs-exclude.xml")
-    } */
-
-    task runMain(type: JavaExec) {
-        description 'Run a main class, i.e.: runMain -Dmain=MyMainClass -Dargs="arg1 arg2 arg3"'
-        mainClass = System.getProperty("main")
-        classpath = sourceSets.main.runtimeClasspath
-        systemProperties = System.getProperties()
-        args = System.getProperty("args", "") == "" ? new LinkedList<String>() : Arrays.asList(System.getProperty("args").split(" "))
-    }
-
-    task repl(type: JavaExec) {
-        description 'Start Scala repl.'
-        mainClass = "scala.tools.nsc.MainGenericRunner"
-        classpath = sourceSets.main.runtimeClasspath + configurations.scalaCompiler
-        standardInput System.in
-        args '-usejavacp'
-    }
-
-    task classpath {
-        doLast {
-            description 'Print project classpath.'
-            println sourceSets.main.runtimeClasspath.asPath
-        }
-    }
-
-    if (System.getenv("TEST_FILES") != null) {
-        testScoverage.setIncludes(Arrays.asList(System.getenv("TEST_FILES").split('\n')))
-    }
-
-    afterEvaluate {
-        compileScoverageJava.enabled = false
-        tasks.withType(com.github.alisiikh.scalastyle.ScalastyleCheckTask) {
-            if(it.name.contains("Scoverage")) {
-                it.enabled = false
-            }
-        }
-        tasks.withType(GenerateModuleMetadata) {
-            enabled = false
-        }
-    }
-=======
     id 'scala-common-conventions'
->>>>>>> 16864fb2
 }
 
 wrapper {
