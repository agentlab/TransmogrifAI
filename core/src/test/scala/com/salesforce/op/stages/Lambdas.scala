/*
 * Copyright (c) 2017, Salesforce.com, Inc.
 * All rights reserved.
 *
 * Redistribution and use in source and binary forms, with or without
 * modification, are permitted provided that the following conditions are met:
 *
 * * Redistributions of source code must retain the above copyright notice, this
 *   list of conditions and the following disclaimer.
 *
 * * Redistributions in binary form must reproduce the above copyright notice,
 *   this list of conditions and the following disclaimer in the documentation
 *   and/or other materials provided with the distribution.
 *
 * * Neither the name of the copyright holder nor the names of its
 *   contributors may be used to endorse or promote products derived from
 *   this software without specific prior written permission.
 *
 * THIS SOFTWARE IS PROVIDED BY THE COPYRIGHT HOLDERS AND CONTRIBUTORS "AS IS"
 * AND ANY EXPRESS OR IMPLIED WARRANTIES, INCLUDING, BUT NOT LIMITED TO, THE
 * IMPLIED WARRANTIES OF MERCHANTABILITY AND FITNESS FOR A PARTICULAR PURPOSE ARE
 * DISCLAIMED. IN NO EVENT SHALL THE COPYRIGHT HOLDER OR CONTRIBUTORS BE LIABLE
 * FOR ANY DIRECT, INDIRECT, INCIDENTAL, SPECIAL, EXEMPLARY, OR CONSEQUENTIAL
 * DAMAGES (INCLUDING, BUT NOT LIMITED TO, PROCUREMENT OF SUBSTITUTE GOODS OR
 * SERVICES; LOSS OF USE, DATA, OR PROFITS; OR BUSINESS INTERRUPTION) HOWEVER
 * CAUSED AND ON ANY THEORY OF LIABILITY, WHETHER IN CONTRACT, STRICT LIABILITY,
 * OR TORT (INCLUDING NEGLIGENCE OR OTHERWISE) ARISING IN ANY WAY OUT OF THE USE
 * OF THIS SOFTWARE, EVEN IF ADVISED OF THE POSSIBILITY OF SUCH DAMAGE.
 */

package com.salesforce.op.stages

import com.salesforce.op.features.types.Real
import com.salesforce.op.features.types._

object Lambdas {
<<<<<<< HEAD
  private class FncUnary extends Function1[Real, Real] with Serializable {
    def apply(x: Real): Real = x.v.map(_ * 0.1234).toReal
  }

  private class FncSequence extends Function1[Seq[DateList], Real] with Serializable {
    def apply(x: Seq[DateList]): Real = {
      val v = x.foldLeft(0.0)((a, b) => a + b.value.sum)
      Math.round(v / 1E6).toReal
    }
  }

  private class FncBinarySequence extends Function2[Real, Seq[DateList], Real] with Serializable {
    def apply(y: Real, x: Seq[DateList]): Real = {
      val v = x.foldLeft(0.0)((a, b) => a + b.value.sum)
      (Math.round(v / 1E6) + y.value.getOrElse(0.0)).toReal
    }
  }

  private class FncBinary extends Function2[Real, Real, Real] with Serializable {
    def apply(y: Real, x: Real): Real = {
      (
        for {
          yv <- y.value
          xv <- x.value
        } yield xv * yv
      ).toReal
    }
  }

  private class FncTernary extends Function3[Real, Real, Real, Real] with Serializable {
    def apply(x: Real, y: Real, z: Real): Real = {
      (for {
        xv <- x.value
        yv <- y.value
        zv <- z.value
      } yield xv * yv + zv).toReal
    }
  }

  private class FncQuaternary extends Function4[Real, Real, Text, Real, Real] with Serializable {
    def apply(x: Real, y: Real, t: Text, z: Real): Real = {
      (for {
        xv <- x.value
        yv <- y.value
        tv <- t.value
        zv <- z.value
      } yield xv * yv + zv * tv.length).toReal
    }
  }

  def fncUnary: Real => Real = new FncUnary

  def fncSequence: Seq[DateList] => Real = new FncSequence

  def fncBinarySequence: (Real, Seq[DateList]) => Real = new FncBinarySequence

  def fncBinary: (Real, Real) => Real = new FncBinary

  def fncTernary: (Real, Real, Real) => Real = new FncTernary
=======

  class FncSequence extends Function1[Seq[DateList], Real] with Serializable {
    def apply(x: Seq[DateList]): Real = {
      val v = x.foldLeft(0.0)((a, b) => a + b.value.sum)
      Math.round(v / 1E6).toReal
    }
  }

  class FncBinarySequence extends Function2[Real, Seq[DateList], Real] with Serializable {
    def apply(y: Real, x: Seq[DateList]): Real = {
      val v = x.foldLeft(0.0)((a, b) => a + b.value.sum)
      (Math.round(v / 1E6) + y.value.getOrElse(0.0)).toReal
    }
  }

  class FncUnary extends Function1[Real, Real] with Serializable {
    def apply(x: Real): Real = x.v.map(_ * 0.1234).toReal
  }

  class FncBinary extends Function2[Real, Real, Real] with Serializable {
    def apply(x: Real, y: Real): Real = (for {yv <- y.value; xv <- x.value} yield xv * yv).toReal
  }

  class FncTernary extends Function3[Real, Real, Real, Real] with Serializable {
    def apply(x: Real, y: Real, z: Real): Real =
      (for {yv <- y.value; xv <- x.value; zv <- z.value} yield xv * yv + zv).toReal
  }

  class FncQuaternary extends Function4[Real, Real, Text, Real, Real] with Serializable {
    def apply(x: Real, y: Real, t: Text, z: Real): Real =
      (for {yv <- y.value; xv <- x.value; tv <- t.value; zv <- z.value} yield xv * yv + zv * tv.length).toReal
  }
>>>>>>> e1bab3b9

  def fncQuaternary: (Real, Real, Text, Real) => Real = new FncQuaternary
}<|MERGE_RESOLUTION|>--- conflicted
+++ resolved
@@ -34,67 +34,6 @@
 import com.salesforce.op.features.types._
 
 object Lambdas {
-<<<<<<< HEAD
-  private class FncUnary extends Function1[Real, Real] with Serializable {
-    def apply(x: Real): Real = x.v.map(_ * 0.1234).toReal
-  }
-
-  private class FncSequence extends Function1[Seq[DateList], Real] with Serializable {
-    def apply(x: Seq[DateList]): Real = {
-      val v = x.foldLeft(0.0)((a, b) => a + b.value.sum)
-      Math.round(v / 1E6).toReal
-    }
-  }
-
-  private class FncBinarySequence extends Function2[Real, Seq[DateList], Real] with Serializable {
-    def apply(y: Real, x: Seq[DateList]): Real = {
-      val v = x.foldLeft(0.0)((a, b) => a + b.value.sum)
-      (Math.round(v / 1E6) + y.value.getOrElse(0.0)).toReal
-    }
-  }
-
-  private class FncBinary extends Function2[Real, Real, Real] with Serializable {
-    def apply(y: Real, x: Real): Real = {
-      (
-        for {
-          yv <- y.value
-          xv <- x.value
-        } yield xv * yv
-      ).toReal
-    }
-  }
-
-  private class FncTernary extends Function3[Real, Real, Real, Real] with Serializable {
-    def apply(x: Real, y: Real, z: Real): Real = {
-      (for {
-        xv <- x.value
-        yv <- y.value
-        zv <- z.value
-      } yield xv * yv + zv).toReal
-    }
-  }
-
-  private class FncQuaternary extends Function4[Real, Real, Text, Real, Real] with Serializable {
-    def apply(x: Real, y: Real, t: Text, z: Real): Real = {
-      (for {
-        xv <- x.value
-        yv <- y.value
-        tv <- t.value
-        zv <- z.value
-      } yield xv * yv + zv * tv.length).toReal
-    }
-  }
-
-  def fncUnary: Real => Real = new FncUnary
-
-  def fncSequence: Seq[DateList] => Real = new FncSequence
-
-  def fncBinarySequence: (Real, Seq[DateList]) => Real = new FncBinarySequence
-
-  def fncBinary: (Real, Real) => Real = new FncBinary
-
-  def fncTernary: (Real, Real, Real) => Real = new FncTernary
-=======
 
   class FncSequence extends Function1[Seq[DateList], Real] with Serializable {
     def apply(x: Seq[DateList]): Real = {
@@ -127,7 +66,4 @@
     def apply(x: Real, y: Real, t: Text, z: Real): Real =
       (for {yv <- y.value; xv <- x.value; tv <- t.value; zv <- z.value} yield xv * yv + zv * tv.length).toReal
   }
->>>>>>> e1bab3b9
-
-  def fncQuaternary: (Real, Real, Text, Real) => Real = new FncQuaternary
 }