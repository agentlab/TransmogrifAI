--- conflicted
+++ resolved
@@ -3,7 +3,6 @@
         mavenCentral()
         jcenter()
         maven { url "https://plugins.gradle.org/m2/" }
-<<<<<<< HEAD
         maven {
             name = "ngbinh"
             url = "https://dl.bintray.com/ngbinh/maven"
@@ -11,11 +10,6 @@
     }
     dependencies {
         classpath 'org.github.ngbinh.scalastyle:gradle-scalastyle-plugin_2.12:1.0.1'
-=======
-    }
-    dependencies {
-        classpath 'org.github.ngbinh.scalastyle:gradle-scalastyle-plugin_2.11:1.0.1'
->>>>>>> fbad63d7
         classpath 'com.commercehub.gradle.plugin:gradle-avro-plugin:0.16.0'
     }
 }
@@ -74,11 +68,7 @@
         scalaCheckVersion = '1.14.0'
         junitVersion = '4.12'
         avroVersion = '1.8.2'
-<<<<<<< HEAD
-        sparkVersion = '2.4.3'
-=======
         sparkVersion = '2.4.4'
->>>>>>> fbad63d7
         scalaGraphVersion = '1.12.5'
         scalafmtVersion = '1.5.1'
         hadoopVersion = 'hadoop2'
@@ -104,13 +94,8 @@
         commonsValidatorVersion = '1.6'
         commonsIOVersion = '2.6'
         scoveragePluginVersion = '1.3.1'
-<<<<<<< HEAD
         xgboostVersion = '0.90-tres2'
         akkaSlf4jVersion = '2.5.23'
-=======
-        xgboostVersion = '0.90'
-        akkaSlf4jVersion = '2.3.11'
->>>>>>> fbad63d7
         mleapVersion = '0.14.0'
         memoryFilesystemVersion = '2.1.0'
     }
