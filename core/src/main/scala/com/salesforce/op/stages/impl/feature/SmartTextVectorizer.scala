/*
 * Copyright (c) 2017, Salesforce.com, Inc.
 * All rights reserved.
 *
 * Redistribution and use in source and binary forms, with or without
 * modification, are permitted provided that the following conditions are met:
 *
 * * Redistributions of source code must retain the above copyright notice, this
 *   list of conditions and the following disclaimer.
 *
 * * Redistributions in binary form must reproduce the above copyright notice,
 *   this list of conditions and the following disclaimer in the documentation
 *   and/or other materials provided with the distribution.
 *
 * * Neither the name of the copyright holder nor the names of its
 *   contributors may be used to endorse or promote products derived from
 *   this software without specific prior written permission.
 *
 * THIS SOFTWARE IS PROVIDED BY THE COPYRIGHT HOLDERS AND CONTRIBUTORS "AS IS"
 * AND ANY EXPRESS OR IMPLIED WARRANTIES, INCLUDING, BUT NOT LIMITED TO, THE
 * IMPLIED WARRANTIES OF MERCHANTABILITY AND FITNESS FOR A PARTICULAR PURPOSE ARE
 * DISCLAIMED. IN NO EVENT SHALL THE COPYRIGHT HOLDER OR CONTRIBUTORS BE LIABLE
 * FOR ANY DIRECT, INDIRECT, INCIDENTAL, SPECIAL, EXEMPLARY, OR CONSEQUENTIAL
 * DAMAGES (INCLUDING, BUT NOT LIMITED TO, PROCUREMENT OF SUBSTITUTE GOODS OR
 * SERVICES; LOSS OF USE, DATA, OR PROFITS; OR BUSINESS INTERRUPTION) HOWEVER
 * CAUSED AND ON ANY THEORY OF LIABILITY, WHETHER IN CONTRACT, STRICT LIABILITY,
 * OR TORT (INCLUDING NEGLIGENCE OR OTHERWISE) ARISING IN ANY WAY OUT OF THE USE
 * OF THIS SOFTWARE, EVEN IF ADVISED OF THE POSSIBILITY OF SUCH DAMAGE.
 */

package com.salesforce.op.stages.impl.feature

import com.salesforce.op.UID
import com.salesforce.op.features.TransientFeature
import com.salesforce.op.features.types.{OPVector, SeqDoubleConversions, Text, TextList, VectorConversions}
import com.salesforce.op.stages.base.sequence.{SequenceEstimator, SequenceModel}
import com.salesforce.op.stages.impl.feature.SmartTextVectorizer.hllBits
import com.salesforce.op.stages.impl.feature.VectorizerUtils._
import com.salesforce.op.utils.json.JsonLike
import com.salesforce.op.utils.spark.RichDataset._
import com.salesforce.op.utils.spark.{OpVectorColumnMetadata, OpVectorMetadata}
import com.twitter.algebird.{HLL, HyperLogLogMonoid, Monoid, Semigroup}
import com.twitter.algebird.Monoid._
import com.twitter.algebird.Operators._
import org.apache.spark.ml.param._
import org.apache.spark.sql.{Dataset, Encoder, Encoders}

import scala.reflect.ClassTag
import scala.reflect.runtime.universe.TypeTag

/**
 * Convert a sequence of text features into a vector by detecting categoricals that are disguised as text.
 * A categorical will be represented as a vector consisting of occurrences of top K most common values of that feature
 * plus occurrences of non top k values and a null indicator (if enabled).
 * Non-categoricals will be converted into a vector using the hashing trick. In addition, a null indicator is created
 * for each non-categorical (if enabled).
 *
 * @param uid uid for instance
 */
class SmartTextVectorizer[T <: Text](uid: String = UID[SmartTextVectorizer[T]])(implicit tti: TypeTag[T])
  extends SequenceEstimator[T, OPVector](operationName = "smartTxtVec", uid = uid)
    with PivotParams with CleanTextFun with SaveOthersParams
    with TrackNullsParam with MinSupportParam with TextTokenizerParams with TrackTextLenParam
    with HashingVectorizerParams with HashingFun with OneHotFun with MaxCardinalityParams
    with MinLengthStdDevParams with AdaptiveHashParams with AdaptiveHashCollisionParams {

  private implicit val textStatsSeqEnc: Encoder[Array[TextStats]] = Encoders.kryo[Array[TextStats]]
  private def makeHashingParams() = HashingFunctionParams(
    hashWithIndex = $(hashWithIndex),
    prependFeatureName = $(prependFeatureName),
    numFeatures = $(numFeatures),
    numInputs = inN.length,
    maxNumOfFeatures = TransmogrifierDefaults.MaxNumOfFeatures,
    binaryFreq = $(binaryFreq),
    hashAlgorithm = getHashAlgorithm,
    hashSpaceStrategy = getHashSpaceStrategy
  )

  def fitFn(dataset: Dataset[Seq[T#Value]]): SequenceModel[T, OPVector] = {
    require(!dataset.isEmpty, "Input dataset cannot be empty")

    val maxCard = $(maxCardinality)
    val minLenStdDev = $(minLengthStdDev)
    val shouldCleanText = $(cleanText)
<<<<<<< HEAD
    val shouldAdaptiveHash = $(adaptiveHash)
    val adaptiveHashCol = $(adaptiveHashCollision)
=======
    val shouldTokenizeForLengths = $(textLengthType) == TextLengthType.Tokens.entryName
>>>>>>> cc1dc4a2

    implicit val testStatsMonoid: Semigroup[TextStats] = TextStats.monoid(maxCard)
    val valueStats: Dataset[Array[TextStats]] = dataset.map(
      _.map(TextStats.computeTextStats(_, shouldCleanText, shouldTokenizeForLengths, maxCard)).toArray
    )
    val aggregatedStats: Array[TextStats] = valueStats.reduce(_ + _)

    val (vectorizationMethods, topValues, hashSizes) = aggregatedStats.map { stats =>
      val vecMethod: TextVectorizationMethod = stats match {
        case _ if stats.valueCounts.size <= maxCard => TextVectorizationMethod.Pivot
        case _ if stats.lengthStdDev < minLenStdDev => TextVectorizationMethod.Ignore
        case _ => TextVectorizationMethod.Hash
      }
      val topValues = stats.valueCounts
        .filter { case (_, count) => count >= $(minSupport) }
        .toSeq.sortBy(v => -v._2 -> v._1)
        .take($(topK)).map(_._1)

      val adaptiveHashSize =
        if (stats.hll.estimatedSize <= 3000) {
          stats.hll.estimatedSize.toInt
        }
        else {
          math.max((stats.hll.estimatedSize / adaptiveHashCol).toInt, 3000)
        }
      (vecMethod, topValues, adaptiveHashSize)

    }.unzip3

    val numRawTextFeataure = vectorizationMethods.size
    val defaultHashSizes = Array.fill(numRawTextFeataure)($(numFeatures))
    val smartTextParams = SmartTextVectorizerModelArgs(
      vectorizationMethods = vectorizationMethods,
      topValues = topValues,
      adaptiveHashSizes = if (shouldAdaptiveHash) hashSizes else defaultHashSizes,
      shouldCleanText = shouldCleanText,
      shouldTrackNulls = $(trackNulls),
      hashingParams = makeHashingParams()
    )

    logInfo("TextStats for features used in SmartTextVectorizer:")
    inN.map(_.name).zip(aggregatedStats).zip(vectorizationMethods).foreach { case((name, stats), vecMethod) =>
      logInfo(s"Feature: $name")
      logInfo(s"LengthCounts: ${stats.lengthCounts}")
      logInfo(s"LengthMean: ${stats.lengthMean}")
      logInfo(s"LengthStdDev: ${stats.lengthStdDev}")
      logInfo(s"Vectorization method: $vecMethod")
    }

    val vecMetadata = makeVectorMetadata(smartTextParams)
    setMetadata(vecMetadata.toMetadata)

    new SmartTextVectorizerModel[T](args = smartTextParams, operationName = operationName, uid = uid)
      .setAutoDetectLanguage(getAutoDetectLanguage)
      .setAutoDetectThreshold(getAutoDetectThreshold)
      .setDefaultLanguage(getDefaultLanguage)
      .setMinTokenLength(getMinTokenLength)
      .setToLowercase(getToLowercase)
      .setTrackTextLen($(trackTextLen))
  }

<<<<<<< HEAD
  private def computeTextStats(text: T#Value, shouldCleanText: Boolean): TextStats = {
    val (valueCounts, lengthCounts, hll) = text match {
      case Some(v) => (
        Map(cleanTextFn(v, shouldCleanText) -> 1L),
        Map(cleanTextFn(v, shouldCleanText).length -> 1L),
        tokenize(Text(v))
          .tokens.value
          .map(x => TextStats.hllMonoid.create(x.getBytes))
          .reduceOption(_ + _).getOrElse(TextStats.hllMonoid.zero)
      )
      case None => (Map.empty[String, Long], Map.empty[Int, Long], TextStats.hllMonoid.zero)
    }
    TextStats(valueCounts, lengthCounts, hll)
  }

=======
>>>>>>> cc1dc4a2
  private def makeVectorMetadata(smartTextParams: SmartTextVectorizerModelArgs): OpVectorMetadata = {
    require(inN.length == smartTextParams.vectorizationMethods.length)

    val groups = inN.toArray
      .zip(smartTextParams.vectorizationMethods)
      .zip(smartTextParams.adaptiveHashSizes)
      .map{case ((a, b), c) => (a, b, c)}
      .groupBy(_._2)
    val textToPivot = groups.getOrElse(TextVectorizationMethod.Pivot, Array.empty).map(_._1)
    val textToIgnore = groups.getOrElse(TextVectorizationMethod.Ignore, Array.empty).map(_._1)
    val textToHash = groups.getOrElse(TextVectorizationMethod.Hash, Array.empty).map(_._1)
    val adaptiveHashSizes = groups.getOrElse(TextVectorizationMethod.Hash, Array.empty).map(_._3)
    val allTextFeatures = textToHash ++ textToIgnore

    // build metadata describing output
    val shouldTrackNulls = $(trackNulls)
    val shouldTrackLen = $(trackTextLen)
    val unseen = Option($(unseenName))

    val categoricalColumns = if (textToPivot.nonEmpty) {
      makeVectorColumnMetadata(shouldTrackNulls, unseen, smartTextParams.categoricalTopValues, textToPivot)
    } else Array.empty[OpVectorColumnMetadata]

    val textColumns = if (allTextFeatures.nonEmpty) {
      if (shouldTrackLen) {
        makeVectorColumnMetadata(textToHash, makeHashingParams(), Some(adaptiveHashSizes)) ++
          allTextFeatures.map(_.toColumnMetaData(descriptorValue = OpVectorColumnMetadata.TextLenString)) ++
          allTextFeatures.map(_.toColumnMetaData(isNull = true))
      }
      else {
        makeVectorColumnMetadata(textToHash, makeHashingParams(), Some(adaptiveHashSizes)) ++
          allTextFeatures.map(_.toColumnMetaData(isNull = true))
      }
    } else Array.empty[OpVectorColumnMetadata]

    val columns = categoricalColumns ++ textColumns
    OpVectorMetadata(getOutputFeatureName, columns, Transmogrifier.inputFeaturesToHistory(inN, stageName))
  }
}

object SmartTextVectorizer {
  val MaxCardinality: Int = 100
  val MinTextLengthStdDev: Double = 0
<<<<<<< HEAD
  val hllBits: Int = 12
  val AdaptiveHash: Boolean = false
  val AdaptiveHashCollision: Int = 20
=======
  val LengthType: TextLengthType = TextLengthType.FullEntry

>>>>>>> cc1dc4a2
  private[op] def partition[T: ClassTag](input: Array[T], condition: Array[Boolean]): (Array[T], Array[T]) = {
    val all = input.zip(condition)
    (all.collect { case (item, true) => item }, all.collect { case (item, false) => item })
  }
}

/**
 * Summary statistics of a text feature
 *
 * @param valueCounts  counts of feature values
 * @param lengthCounts counts of token lengths
 */
private[op] case class TextStats
(
  valueCounts: Map[String, Long],
  lengthCounts: Map[Int, Long],
  hll: HLL
) extends JsonLike {

  val lengthSize = lengthCounts.values.sum
  val lengthMean: Double = lengthCounts.foldLeft(0.0)((acc, el) => acc + el._1 * el._2) / lengthSize
  val lengthVariance: Double = lengthCounts.foldLeft(0.0)(
    (acc, el) => acc + el._2 * (el._1 - lengthMean) * (el._1 - lengthMean)
  ) / lengthSize
  val lengthStdDev: Double = math.sqrt(lengthVariance)
}

private[op] object TextStats extends CleanTextFun {
  /**
   * Helper function to add two maps subject to a max cardinality restriction on the number of unique values
   *
   * @param totalMap        Current accumulated map
   * @param mapToAdd        Additional map to add the to accumulated one
   * @param maxCardinality  Maximum number of unique keys to keep track of (stop counting once this is hit)
   * @tparam T              Type parameter for the keys
   * @return                Newly accumulated map subject to the key cardinality constraints
   */
  def additionHelper[T](totalMap: Map[T, Long], mapToAdd: Map[T, Long], maxCardinality: Int): Map[T, Long] = {
    if (totalMap.size > maxCardinality) totalMap
    else if (mapToAdd.size > maxCardinality) mapToAdd
    else totalMap + mapToAdd
  }

  def monoid(maxCardinality: Int): Monoid[TextStats] = new Monoid[TextStats] {
    override def plus(l: TextStats, r: TextStats): TextStats = {
      val newValueCounts = additionHelper(l.valueCounts, r.valueCounts, maxCardinality)
      val newLengthCounts = additionHelper(l.lengthCounts, r.lengthCounts, maxCardinality)
      val newHLL = l.hll + r.hll
      TextStats(newValueCounts, newLengthCounts, newHLL)
    }

    override def zero: TextStats = TextStats.empty
  }
  val hllMonoid = new HyperLogLogMonoid(hllBits)

<<<<<<< HEAD
  def empty: TextStats = TextStats(Map.empty, Map.empty, hllMonoid.zero)
=======
  def empty: TextStats = TextStats(Map.empty, Map.empty)

  /**
   * Computes a TextStats instance from a Text entry
   *
   * @param text            Text value (eg. entry in a dataframe)
   * @param shouldCleanText Whether or not the text should be cleaned. Note that this only makes sense if tokenization
   *                        is not employed, since that will already do the cleaning steps (and more!)
   * @param shouldTokenize  Whether or not the text should be tokenized for length counts. If false, then the length
   *                        will just be the length of the entire entry
   * @param maxCardinality  Max cardinality to keep track of in maps (relevant for the text length distribution here)
   * @tparam T              Feature type that the text value is coming from
   * @return                TextStats instance with value and length counts filled out appropriately
   */
  private[op] def computeTextStats[T <: Text : TypeTag](
    text: T#Value,
    shouldCleanText: Boolean,
    shouldTokenize: Boolean,
    maxCardinality: Int
  ): TextStats = {
    text match {
      case Some(v) => textStatsFromString(v, shouldCleanText, shouldTokenize, maxCardinality)
      case None => TextStats(Map.empty[String, Long], Map.empty[Int, Long])
    }
  }

  /**
   * Computes a TextStats instance from a String entry
   *
   * @param textString      String to convert to TextStats
   * @param shouldCleanText Whether or not the text should be cleaned. Note that this only makes sense if tokenization
   *                        is not employed, since that will already do the cleaning steps (and more!)
   * @param shouldTokenize  Whether or not the text should be tokenized for length counts. If false, then the length
   *                        will just be the length of the entire entry
   * @param maxCardinality  Max cardinality to keep track of in maps (relevant for the text length distribution here)
   * @return                TextStats instance with value and length counts filled out appropriately
   */
  private[op] def textStatsFromString(
    textString: String,
    shouldCleanText: Boolean,
    shouldTokenize: Boolean,
    maxCardinality: Int
  ): TextStats = {
    // Go through each token in text and start appending it to a TextStats instance
    val lengthsMap = if (shouldTokenize) {
      TextTokenizer.tokenizeString(textString).tokens.value
        .foldLeft(Map.empty[Int, Long])(
          (acc, el) => TextStats.additionHelper(acc, Map(el.length -> 1L), maxCardinality)
        )
    } else Map(cleanTextFn(textString, shouldCleanText).length -> 1L)
    TextStats(Map(cleanTextFn(textString, shouldCleanText) -> 1L), lengthsMap)
  }
>>>>>>> cc1dc4a2
}

/**
 * Arguments for [[SmartTextVectorizerModel]]
 *
 * @param vectorizationMethods method to use for text vectorization (either pivot, hashing, or ignoring)
 * @param topValues            top values to each feature
 * @param shouldCleanText      should clean text value
 * @param shouldTrackNulls     should track nulls
 * @param hashingParams        hashing function params
 */
case class SmartTextVectorizerModelArgs
(
  vectorizationMethods: Array[TextVectorizationMethod],
  topValues: Array[Seq[String]],
  adaptiveHashSizes: Array[Int],
  shouldCleanText: Boolean,
  shouldTrackNulls: Boolean,
  hashingParams: HashingFunctionParams
) extends JsonLike {
  def categoricalTopValues: Array[Seq[String]] = {
    topValues.zip(vectorizationMethods.map(_ == TextVectorizationMethod.Pivot)).collect { case (top, true) => top }
  }
}

final class SmartTextVectorizerModel[T <: Text] private[op]
(
  val args: SmartTextVectorizerModelArgs,
  operationName: String,
  uid: String
)(implicit tti: TypeTag[T]) extends SequenceModel[T, OPVector](operationName = operationName, uid = uid)
  with TextTokenizerParams with TrackTextLenParam with HashingFun with OneHotModelFun[Text] {

  override protected def convertToSet(in: Text): Set[String] = in.value.toSet

  def transformFn: Seq[Text] => OPVector = {
    val categoricalPivotFn: Seq[Text] => OPVector = pivotFn(
      topValues = args.categoricalTopValues,
      shouldCleanText = args.shouldCleanText,
      shouldTrackNulls = args.shouldTrackNulls
    )
    (row: Seq[Text]) => {
      val groups = row.toArray
        .zip(args.vectorizationMethods)
        .zip(args.adaptiveHashSizes)
        .map{case ((a, b), c) => (a, b, c)}
        .groupBy(_._2)
      val textToPivot = groups.getOrElse(TextVectorizationMethod.Pivot, Array.empty).map(_._1)
      val textToIgnore = groups.getOrElse(TextVectorizationMethod.Ignore, Array.empty).map(_._1)
      val textToHash = groups.getOrElse(TextVectorizationMethod.Hash, Array.empty).map(_._1)
      val adaptiveHashSizes = groups.getOrElse(TextVectorizationMethod.Hash, Array.empty).map(_._3)
      val categoricalVector: OPVector = categoricalPivotFn(textToPivot)
      val textTokens: Seq[TextList] = textToHash.map(tokenize(_).tokens)
      val ignorableTextTokens: Seq[TextList] = textToIgnore.map(tokenize(_).tokens)
      val textVector: OPVector = hash[TextList](
        textTokens, getTextTransientFeatures, args.hashingParams, Some(adaptiveHashSizes)
      )
      val textNullIndicatorsVector = if (args.shouldTrackNulls) {
        getNullIndicatorsVector(textTokens ++ ignorableTextTokens)
      } else OPVector.empty
      val textLenVector = if ($(trackTextLen)) getLenVector(textTokens ++ ignorableTextTokens) else OPVector.empty

      categoricalVector.combine(textVector, textLenVector, textNullIndicatorsVector)
    }
  }

  private def getTextTransientFeatures: Array[TransientFeature] =
    getTransientFeatures().zip(args.vectorizationMethods).collect {
      case (tf, method) if method != TextVectorizationMethod.Pivot => tf
    }

  private def getNullIndicatorsVector(textTokens: Seq[TextList]): OPVector = {
    val nullIndicators = textTokens.map { tokens =>
      val nullVal = if (tokens.isEmpty) 1.0 else 0.0
      Seq(0 -> nullVal)
    }
    val reindexed = reindex(nullIndicators)
    val vector = makeSparseVector(reindexed)
    vector.toOPVector
  }

  private def getLenVector(textTokens: Seq[TextList]): OPVector = {
    textTokens.map(f => f.value.map(_.length).sum.toDouble).toOPVector
  }
}

trait MaxCardinalityParams extends Params {
  final val maxCardinality = new IntParam(
    parent = this, name = "maxCardinality",
    doc = "max number of distinct values a categorical feature can have",
    isValid = ParamValidators.inRange(lowerBound = 1, upperBound = SmartTextVectorizer.MaxCardinality)
  )
  final def setMaxCardinality(v: Int): this.type = set(maxCardinality, v)
  final def getMaxCardinality: Int = $(maxCardinality)
  setDefault(maxCardinality -> SmartTextVectorizer.MaxCardinality)
}

trait MinLengthStdDevParams extends Params {
  final val minLengthStdDev = new DoubleParam(
    parent = this, name = "minLengthStdDev",
    doc = "minimum standard deviation of the lengths of tokens in a text field for it to be hashed instead " +
      "of ignored",
    isValid = ParamValidators.inRange(lowerBound = 0, upperBound = 100)
  )
  final def setMinLengthStdDev(v: Double): this.type = set(minLengthStdDev, v)
  final def getMinLengthStdDev: Double = $(minLengthStdDev)
  setDefault(minLengthStdDev -> SmartTextVectorizer.MinTextLengthStdDev)
<<<<<<< HEAD
}

trait AdaptiveHashParams extends Params {
  final val adaptiveHash = new BooleanParam(
    parent = this, name = "adaptiveHash",
    doc = "If true we will adaptively set the hash space for each text feature, otherwise we will use the default"
  )
  final def setAdaptiveHash(v: Boolean): this.type = set(adaptiveHash, v)
  final def getAdaptiveHash: Boolean = $(adaptiveHash)
  setDefault(adaptiveHash -> SmartTextVectorizer.AdaptiveHash)
}

trait AdaptiveHashCollisionParams extends Params {
  final val adaptiveHashCollision = new IntParam(
    parent = this, name = "adaptiveHashCollision",
    doc = "If adaptiveHash is true we set tolerable threshold for hash collison"
  )
  final def setAdaptiveHashCollision(v: Int): this.type = set(adaptiveHashCollision, v)
  final def getAdaptiveHashCollision: Int = $(adaptiveHashCollision)
  setDefault(adaptiveHashCollision -> SmartTextVectorizer.AdaptiveHashCollision)
=======

  final val textLengthType: Param[String] = new Param[String](this, "textLengthType",
    "Method to use to construct length distribution from text in TextStats. Current options are" +
      "FullEntry (lengths are of entire entry) or Tokens (lengths are token lengths).",
    (value: String) => TextLengthType.withNameInsensitiveOption(value).isDefined
  )
  def setTextLengthType(v: TextLengthType): this.type = set(textLengthType, v.entryName)
  def getTextLengthType: TextLengthType = TextLengthType.withNameInsensitive($(textLengthType))
  setDefault(textLengthType -> TextLengthType.FullEntry.entryName)
>>>>>>> cc1dc4a2
}<|MERGE_RESOLUTION|>--- conflicted
+++ resolved
@@ -82,12 +82,9 @@
     val maxCard = $(maxCardinality)
     val minLenStdDev = $(minLengthStdDev)
     val shouldCleanText = $(cleanText)
-<<<<<<< HEAD
     val shouldAdaptiveHash = $(adaptiveHash)
     val adaptiveHashCol = $(adaptiveHashCollision)
-=======
     val shouldTokenizeForLengths = $(textLengthType) == TextLengthType.Tokens.entryName
->>>>>>> cc1dc4a2
 
     implicit val testStatsMonoid: Semigroup[TextStats] = TextStats.monoid(maxCard)
     val valueStats: Dataset[Array[TextStats]] = dataset.map(
@@ -149,24 +146,6 @@
       .setTrackTextLen($(trackTextLen))
   }
 
-<<<<<<< HEAD
-  private def computeTextStats(text: T#Value, shouldCleanText: Boolean): TextStats = {
-    val (valueCounts, lengthCounts, hll) = text match {
-      case Some(v) => (
-        Map(cleanTextFn(v, shouldCleanText) -> 1L),
-        Map(cleanTextFn(v, shouldCleanText).length -> 1L),
-        tokenize(Text(v))
-          .tokens.value
-          .map(x => TextStats.hllMonoid.create(x.getBytes))
-          .reduceOption(_ + _).getOrElse(TextStats.hllMonoid.zero)
-      )
-      case None => (Map.empty[String, Long], Map.empty[Int, Long], TextStats.hllMonoid.zero)
-    }
-    TextStats(valueCounts, lengthCounts, hll)
-  }
-
-=======
->>>>>>> cc1dc4a2
   private def makeVectorMetadata(smartTextParams: SmartTextVectorizerModelArgs): OpVectorMetadata = {
     require(inN.length == smartTextParams.vectorizationMethods.length)
 
@@ -210,14 +189,11 @@
 object SmartTextVectorizer {
   val MaxCardinality: Int = 100
   val MinTextLengthStdDev: Double = 0
-<<<<<<< HEAD
   val hllBits: Int = 12
   val AdaptiveHash: Boolean = false
   val AdaptiveHashCollision: Int = 20
-=======
   val LengthType: TextLengthType = TextLengthType.FullEntry
 
->>>>>>> cc1dc4a2
   private[op] def partition[T: ClassTag](input: Array[T], condition: Array[Boolean]): (Array[T], Array[T]) = {
     val all = input.zip(condition)
     (all.collect { case (item, true) => item }, all.collect { case (item, false) => item })
@@ -273,10 +249,7 @@
   }
   val hllMonoid = new HyperLogLogMonoid(hllBits)
 
-<<<<<<< HEAD
   def empty: TextStats = TextStats(Map.empty, Map.empty, hllMonoid.zero)
-=======
-  def empty: TextStats = TextStats(Map.empty, Map.empty)
 
   /**
    * Computes a TextStats instance from a Text entry
@@ -328,7 +301,6 @@
     } else Map(cleanTextFn(textString, shouldCleanText).length -> 1L)
     TextStats(Map(cleanTextFn(textString, shouldCleanText) -> 1L), lengthsMap)
   }
->>>>>>> cc1dc4a2
 }
 
 /**
@@ -436,7 +408,15 @@
   final def setMinLengthStdDev(v: Double): this.type = set(minLengthStdDev, v)
   final def getMinLengthStdDev: Double = $(minLengthStdDev)
   setDefault(minLengthStdDev -> SmartTextVectorizer.MinTextLengthStdDev)
-<<<<<<< HEAD
+
+  final val textLengthType: Param[String] = new Param[String](this, "textLengthType",
+    "Method to use to construct length distribution from text in TextStats. Current options are" +
+      "FullEntry (lengths are of entire entry) or Tokens (lengths are token lengths).",
+    (value: String) => TextLengthType.withNameInsensitiveOption(value).isDefined
+  )
+  def setTextLengthType(v: TextLengthType): this.type = set(textLengthType, v.entryName)
+  def getTextLengthType: TextLengthType = TextLengthType.withNameInsensitive($(textLengthType))
+  setDefault(textLengthType -> TextLengthType.FullEntry.entryName)
 }
 
 trait AdaptiveHashParams extends Params {
@@ -457,15 +437,4 @@
   final def setAdaptiveHashCollision(v: Int): this.type = set(adaptiveHashCollision, v)
   final def getAdaptiveHashCollision: Int = $(adaptiveHashCollision)
   setDefault(adaptiveHashCollision -> SmartTextVectorizer.AdaptiveHashCollision)
-=======
-
-  final val textLengthType: Param[String] = new Param[String](this, "textLengthType",
-    "Method to use to construct length distribution from text in TextStats. Current options are" +
-      "FullEntry (lengths are of entire entry) or Tokens (lengths are token lengths).",
-    (value: String) => TextLengthType.withNameInsensitiveOption(value).isDefined
-  )
-  def setTextLengthType(v: TextLengthType): this.type = set(textLengthType, v.entryName)
-  def getTextLengthType: TextLengthType = TextLengthType.withNameInsensitive($(textLengthType))
-  setDefault(textLengthType -> TextLengthType.FullEntry.entryName)
->>>>>>> cc1dc4a2
 }